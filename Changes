--- conflicted
+++ resolved
@@ -2,14 +2,13 @@
 Revision history for {{$dist->name}}
 
 {{$NEXT}}
-<<<<<<< HEAD
     [New feature]
-    - RPC on start handle existing pending messages in stream, default is dropping them, while setting option process_pending will process them instead.
-=======
+
     [API Changes]
     - Syntax::Keyword::Match is now imported in Myriad::Service code
     - Redis: A service will not create another service's stream.
     - Allow services namespaces by adding '::*' to the startup command.
+    - RPC on start handle existing pending messages in stream, if not expired.
 
 0.008     2021-06-18 05:24:31+00:00 UTC
     [API Changes]
@@ -17,7 +16,6 @@
     - Myriad now has run_future like shutdown_future, to tell when the framework is running.
     - Test::Myriad has a ready sub, to tell when the underlying Myriad is running.
     - Batch will now throw an exception and fail if the developer didn't return arrayref.
->>>>>>> f0e2676d
 
     [Bugs fixed]
     - Having multiple RPC added will not block and wait each others from reading from stream.
