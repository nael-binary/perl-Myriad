package Myriad::Registry;

use Myriad::Class extends => 'IO::Async::Notifier';

# VERSION
# AUTHORITY

=encoding utf8

=head1 NAME

Myriad::Registry - track available methods and subscriptions

=head1 SYNOPSIS

=head1 DESCRIPTION

Used internally within L<Myriad> for keeping track of what services
are available, and what they can do.

=cut

use Myriad::Exception::Builder category => 'registry';

declare_exception ServiceNotFound => (
    message => 'Unable to locate the given service',
);
declare_exception UnknownClass => (
    message => 'Unable to locate the given class for component lookup',
);

use Myriad::API;

has %rpc ;
has %service_by_name;
has %batch;
has %emitter;
has %receiver;

=head2 add_service

Instantiates and adds a new service to the L</loop>.

Returns the service instance.

=cut

async method add_service (%args) {
    my $srv = delete $args{service};
    weaken(my $myriad = delete $args{myriad});

    my $pkg = blessed($srv) ? ref $srv : $srv;
    my $service_name = delete $args{name} // $self->make_service_name($pkg);

    $srv = $srv->new(
        %args,
        name => $service_name,
        rpc => $myriad->rpc,
        subscription => $myriad->subscription,
    ) unless blessed($srv) and $srv->isa('Myriad::Service');

    # Inject an `$api` instance so that this service can talk
    # to storage and the outside world
    $Myriad::Service::SLOT{$pkg}{api}->value($srv) = Myriad::API->new(
        myriad => $myriad,
        service_name => $service_name,
    );

    $rpc{$pkg} ||= {};
    $batch{$pkg} ||= {};
    $emitter{$pkg} ||= {};
    $receiver{$pkg} ||= {};
    $log->tracef('Going to add service %s', $service_name);
    $self->loop->add(
        $srv
    );
    my $k = refaddr($srv);
<<<<<<< HEAD
    weaken($service_by_name->{$service_name} = $srv);
=======
    weaken($service_by_name{$service_name} = $srv);
>>>>>>> b87c90e4
    weaken($myriad->services->{$k} = $srv);

    try {
        #await $srv->start;
        $log->infof('Added service [%s]', $service_name);
    } catch ($e) {
        $log->errorf('Failed to add service [%s] due: %s', $service_name, $e);
    }
    return;
}

=head2 service_by_name

Looks up the given service, returning the instance if it exists.

Will throw an exception if the service cannot be found.

=cut

method service_by_name ($k) {
    return $service_by_name{$k} // Myriad::Exception::Registry::ServiceNotFound->throw(
        reason => 'service ' . $k . ' not found'
    );
}

=head2 add_rpc

Registers a new RPC method for the given class.

=cut

method add_rpc ($pkg, $method, $code, $args) {
    $rpc{$pkg}{$method} = {
        code => $code,
        args => $args,
    };
}

=head2 rpc_for

Returns a hashref of RPC definitions for the given class.

=cut

method rpc_for ($pkg) {
    # Exception if getting for an empty unadded service or totally unknown.
    return $rpc{$pkg} // Myriad::Exception::Registry::UnknownClass->throw(
        reason => 'unknown package ' . $pkg
    );
}

=head2 add_batch

Registers a new batch method for the given class.

=cut

method add_batch ($pkg, $method, $code, $args) {
    $batch{$pkg}{$method} = {
        code => $code,
        args => $args,
    };
}

=head2 batches_for

Returns a hashref of batch methods for the given class.

=cut

method batches_for ($pkg) {
    # Exception if getting for an empty unadded service or totally unknown.
    return $batch{$pkg} // Myriad::Exception::Registry::UnknownClass->throw(
        reason => 'unknown package ' . $pkg
    );
}

=head2 add_emitter

Registers a new emitter method for the given class.

=cut

method add_emitter ($pkg, $method, $code, $args) {
    $args->{channel} //= $method;
    $emitter{$pkg}{$method} = {
        code => $code,
        args => $args,
    };
}

=head2 emitters_for

Returns a hashref of emitter methods for the given class.

=cut

method emitters_for ($pkg) {
    # Exception if getting for an empty unadded service or totally unknown.
    return $emitter{$pkg} // Myriad::Exception::Registry::UnknownClass->throw(
        reason => 'unknown package ' . $pkg
    );
}

=head2 add_receiver

Registers a new receiver method for the given class.

=cut

method add_receiver ($pkg, $method, $code, $args) {
    $args->{channel} //= $method;
    $args->{service} = $self->make_service_name($args->{service}) if $args->{service};
    $receiver{$pkg}{$method} = {
        code => $code,
        args => $args,
    };
}

=head2 receivers_for

Returns a hashref of receiver methods for the given class.

=cut

method receivers_for ($pkg) {
    # Exception if getting for an empty unadded service or totally unknown.
    return $receiver{$pkg} // Myriad::Exception::Registry::UnknownClass->throw(
        reason => 'unknown package ' . $pkg
    );
}

=head2 make_service_name

Reformat a given string to make it combatible with our services
naming strategy

=cut

method make_service_name ($name) {
    return lc($name) =~ s{::}{.}gr
}

1;

=head1 AUTHOR

Deriv Group Services Ltd. C<< DERIV@cpan.org >>.

See L<Myriad/CONTRIBUTORS> for full details.

=head1 LICENSE

Copyright Deriv Group Services Ltd 2020-2021. Licensed under the same terms as Perl itself.
<|MERGE_RESOLUTION|>--- conflicted
+++ resolved
@@ -75,11 +75,7 @@
         $srv
     );
     my $k = refaddr($srv);
-<<<<<<< HEAD
-    weaken($service_by_name->{$service_name} = $srv);
-=======
     weaken($service_by_name{$service_name} = $srv);
->>>>>>> b87c90e4
     weaken($myriad->services->{$k} = $srv);
 
     try {
